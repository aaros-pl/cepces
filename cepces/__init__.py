--- conflicted
+++ resolved
@@ -18,8 +18,16 @@
 
 """Main application package."""
 
-<<<<<<< HEAD
 import logging
+
+__title__ = 'cepces'
+__description__ = 'CEP/CES library.'
+__url__ = 'https://github.com/ufven/cepces/'
+__version__ = '0.2.1'
+__author__ = 'Daniel Uvehag'
+__author_email__ = 'daniel.uvehag@gmail.com'
+__license__ = 'GPLv3'
+__copyright__ = 'Copyright 2017 Daniel Uvehag'
 
 
 class Base(object):
@@ -45,14 +53,4 @@
 
         :return: A string representation of this instance.
         """
-        return '{0}<{1}>'.format(self.__class__.__name__, hex(id(self)))
-=======
-__title__ = 'cepces'
-__description__ = 'CEP/CES library.'
-__url__ = 'https://github.com/ufven/cepces/'
-__version__ = '0.2.1'
-__author__ = 'Daniel Uvehag'
-__author_email__ = 'daniel.uvehag@gmail.com'
-__license__ = 'GPLv3'
-__copyright__ = 'Copyright 2017 Daniel Uvehag'
->>>>>>> cd54d902
+        return '{0}<{1}>'.format(self.__class__.__name__, hex(id(self)))