# -*- coding: utf-8 -*-
#
# This file is part of cepces.
#
# cepces is free software: you can redistribute it and/or modify
# it under the terms of the GNU General Public License as published by
# the Free Software Foundation, either version 3 of the License, or
# (at your option) any later version.
#
# cepces is distributed in the hope that it will be useful,
# but WITHOUT ANY WARRANTY; without even the implied warranty of
# MERCHANTABILITY or FITNESS FOR A PARTICULAR PURPOSE.  See the
# GNU General Public License for more details.
#
# You should have received a copy of the GNU General Public License
# along with cepces.  If not, see <http://www.gnu.org/licenses/>.
#
"""Module containing authentication type handlers."""
from abc import ABCMeta, abstractmethod
from cepces import Base
from cepces.krb5.functions import Error as KerberosError
from cepces.krb5.types import EncryptionType as KerberosEncryptionType
from cepces.soap import auth as SOAPAuth


class AuthenticationHandler(Base, metaclass=ABCMeta):
    """Base class for any authentication handled."""
    def __init__(self, parser):
        super().__init__()
        self._parser = parser

    @abstractmethod
    def handle(self):
        """Constructs and returns a SOAPAuth authentication handler."""


class AnonymousAuthenticationHandler(AuthenticationHandler):
    """Constructs an anonymous authentication handler."""
    def handle(self):
        return SOAPAuth.AnonymousAuthentication()


class KerberosAuthenticationHandler(AuthenticationHandler):
    """Kerberos Authentication Handler"""
    def handle(self):
        parser = self._parser

        # Ensure there's a kerberos section present.
        if 'kerberos' not in parser:
            raise RuntimeError('Missing "kerberos" section in configuration.')

        section = parser['kerberos']

        keytab = section.get('keytab', None)
        realm = section.get('realm', None)
        ccache = section.get('ccache', True)
        principals = section.get('principals', '')
        enctypes = section.get('enctypes', '')

        # Decode all encryption types.
        etypes = []

        for enctype in enctypes.strip().split('\n'):
            etype = "KRB5_ENCTYPE_{}".format(enctype.replace('-', '_').upper())

            try:
                etypes.append(KerberosEncryptionType[etype])
            except KeyError as e:
                raise RuntimeError(
                    'Unknown encryption type: {}'.format(enctype),
                ) from e

        # Figure out which principal to use.
        auth = None

        for principal in principals.strip().split('\n'):
            if realm:
                principal = '{}@{}'.format(principal, realm)

            try:
                auth = SOAPAuth.TransportKerberosAuthentication(
                    principal_name=principal,
                    init_ccache=ccache,
                    keytab=keytab,
                )
            except KerberosError:
                # Ignore
                pass

        if auth:
            return auth
        else:
            raise RuntimeError('No suitable key found in keytab.')


class UsernamePasswordAuthenticationHandler(AuthenticationHandler):
    """Handler for Username and Password based authentication."""
    def handle(self):
        parser = self._parser

        # Ensure there's a usernamepassword section present.
        if 'usernamepassword' not in parser:
            raise RuntimeError(
                'Missing "usernamepassword" section in configuration.',
            )

        section = parser['usernamepassword']

        username = section.get('username', None)
        password = section.get('password', None)

        return SOAPAuth.MessageUsernamePasswordAuthentication(
            username,
            password,
        )


class CertificateAuthenticationHandler(AuthenticationHandler):
    """Handler for Certificate based authentication."""
    def handle(self):
<<<<<<< HEAD
=======
        """Constructs and returns a SOAPAuth authentication handler."""
>>>>>>> cf9ed336
        parser = self._parser

        # Ensure there's a certificate section present.
        if 'certificate' not in parser:
            raise RuntimeError(
                'Missing "certificate" section in configuration.',
            )

        section = parser['certificate']

        certfile = section.get('certfile', None)
        keyfile = section.get('keyfile', None)

        return SOAPAuth.TransportCertificateAuthentication(
            certfile,
            keyfile,
        )<|MERGE_RESOLUTION|>--- conflicted
+++ resolved
@@ -118,10 +118,7 @@
 class CertificateAuthenticationHandler(AuthenticationHandler):
     """Handler for Certificate based authentication."""
     def handle(self):
-<<<<<<< HEAD
-=======
         """Constructs and returns a SOAPAuth authentication handler."""
->>>>>>> cf9ed336
         parser = self._parser
 
         # Ensure there's a certificate section present.
